--- conflicted
+++ resolved
@@ -6,7 +6,6 @@
     <meta name="viewport" content="width=device-width, initial-scale=1.0" />
     <meta name="description" content="Windgap Academy: Creating Opportunities. Accessible, inclusive, and modern learning platform for all." />
     <meta name="robots" content="index, follow" />
-<<<<<<< HEAD
     <!-- Sentry for error tracking -->
     <script src="https://browser.sentry-cdn.com/7.100.0/bundle.min.js" crossorigin="anonymous"></script>
     <script>
@@ -20,10 +19,7 @@
       gtag('js', new Date());
       gtag('config', 'UA-XXXXXXXXX-X'); // Replace with your GA ID
     </script>
-    <link href="https://fonts.googleapis.com/css2?family=Gotham:wght@400;700&display=swap" rel="stylesheet">
-=======
-  <!-- Gotham is not available on Google Fonts. Use Arial, Helvetica, sans-serif or host Gotham locally if licensed. -->
->>>>>>> 95c00c5c
+    <!-- Gotham is not available on Google Fonts. Use Arial, Helvetica, sans-serif or host Gotham locally if licensed. -->
     <link rel="stylesheet" href="styles/output.css" />
     <script src="https://cdn.jsdelivr.net/npm/howler"></script>
     <!-- Firebase App (the core SDK) -->
