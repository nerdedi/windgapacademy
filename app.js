--- conflicted
+++ resolved
@@ -1,610 +1,533 @@
-/*
-  Windgap Academy Main App Logic
-  - Accessibility: ARIA, narration, font toggles, focus management
-  - Privacy: All user actions are private and educator-reviewed
-  - Compliance: Age-appropriate, ad-free, NDIS and Australian standards
-  - Educator Logging: All navigation and moderation actions are logged
-  - Educational Prompts: Narration and tips for self-regulation
-  - Last updated: August 18, 2025 (with fallback error screen)
-*/
-import { showDashboard } from "./components/Dashboard.js";
-import { showAdaptiveLearning } from "./components/AdaptiveLearning.js";
-import { showVirtualCurrency } from "./components/VirtualCurrency.js";
-import { showSeasonalEvents } from "./components/SeasonalEvents.js";
-import { showUserContent } from "./components/UserContent.js";
-import { showPeerReview } from "./components/PeerReview.js";
-import { showSignLanguageAvatar } from "./components/SignLanguageAvatar.js";
-import { showAICaptioning } from "./components/AICaptioning.js";
-import { showTwoFactorAuth } from "./components/TwoFactorAuth.js";
-import { showOnboarding } from "./components/Onboarding.js";
-import { showCalendar } from "./components/Calendar.js";
-import { showDashboardWidgets } from "./components/DashboardWidgets.js";
-import { showCollaboration } from "./components/Collaboration.js";
-import { showVideoChat } from "./components/VideoChat.js";
-import { showAIRecommendations } from "./components/AIRecommendations.js";
-import { showFeedbackForm } from "./components/FeedbackForm.js";
-import { showAchievementSharing } from "./components/AchievementSharing.js";
-import { showDataExportImport } from "./components/DataExportImport.js";
-import { showExternalResources } from "./components/ExternalResources.js";
-import { showChallenges } from "./components/Challenges.js";
-import { showBadges } from "./components/Badges.js";
-import { showMiniGames } from "./components/MiniGames.js";
-import { showMessagingComponent } from "./components/Messaging.js";
-import { showGroupProjects } from "./components/GroupProjects.js";
-import { showForums } from "./components/Forums.js";
-import { showAccessibilityAdvanced } from "./components/AccessibilityAdvanced.js";
-import { showAnalytics } from "./components/Analytics.js";
-import { showResourceLibrary } from "./components/ResourceLibrary.js";
-import { showParentPortal } from "./components/ParentPortal.js";
-import { showLeaderboard } from "./components/Leaderboard.js";
-import { showNotification } from "./components/Notifications.js";
-import { showCalmSpace } from "./components/CalmSpace.js";
-import { showEducatorDashboard } from "./components/EducatorDashboard.js";
-import { showAvatarBuilder } from "./components/AvatarBuilder.js";
-import { showDomainTabs } from "./components/DomainTabs.js";
-import { showVirtualWorld } from "./components/VirtualWorld.js";
-import { showMessaging } from "./components/Messaging.js";
-import { showTokenSystem } from "./components/AcademyStore.js";
-import { auth } from "./firebase.js";
-import { showAssignments } from "./components/assignments.js";
-import { showChatModeration } from "./components/ChatModeration.js";
-import { showLiteracyGame } from "./components/GameModules/LiteracyGame.js";
-import { showNumeracyGame } from "./components/GameModules/NumeracyGame.js";
-import { showCommunicationGame } from "./components/GameModules/CommunicationGame.js";
-import { showDigitalSkillsGame } from "./components/GameModules/DigitalSkillsGame.js";
-import { showLifeSkillsGame } from "./components/GameModules/LifeSkillsGame.js";
-import { showMoneySkillsGame } from "./components/GameModules/MoneySkillsGame.js";
-import { showEmployabilityGame } from "./components/GameModules/EmployabilityGame.js";
-
-const app = document.getElementById("app");
-
-function showFallbackScreen(errorMsg = "Something went wrong while loading Windgap Academy.") {
-  document.body.innerHTML = `
-    <div style="max-width:540px;margin:48px auto;padding:32px;border-radius:12px;background:#ffecec;color:#b91c1c;box-shadow:0 2px 16px #0002;">
-      <h1 style="font-size:2em;margin-bottom:0.25em;">⚠️ Unable to load Windgap Academy</h1>
-      <p style="font-size:1.2em;">${errorMsg}</p>
-// Removed unused imports for lint compliance
-        <pre style="white-space:pre-wrap;font-size:0.95em;">${(window.lastWindgapError || "No details available.")}</pre>
-      </details>
-      <p style="margin-top:2em;">Please try reloading, or contact support at <a href="mailto:info@windgapacademy.edu.au">info@windgapacademy.edu.au</a>.</p>
-    </div>
-  `;
-}
-
-// Removed unused function for lint compliance
-
-// Accessibility toggles (all actions are private and educator-reviewed)
-window.increaseFont = () => {
-  document.body.style.fontSize = "larger";
-  // Educator log: font size increased for accessibility
-};
-window.toggleDyslexiaFont = () => {
-  document.body.classList.toggle("dyslexia-font");
-  // Educator log: dyslexia font toggled for accessibility
-};
-window.toggleEasyRead = () => {
-  document.body.classList.toggle("easy-read");
-  // Educator log: easy-read mode toggled for accessibility
-};
-window.narrate = (text) => {
-  const utter = new SpeechSynthesisUtterance(text);
-  utter.lang = "en-AU";
-  window.speechSynthesis.speak(utter);
-  // Educator log: narration triggered for accessibility
-};
-
-// Routing
-window.showSafetyPolicy = function(container) {
-  container.innerHTML = `
-    <section class='au-section' aria-label='Online Safety Expectations'>
-      <h2>Online Safety Expectations</h2>
-      <p>Before starting your learning journey, you must accept Windgap Academy's policies and guidelines, based on <a href='https://www.esafety.gov.au/industry/basic-online-safety-expectations#summary-of-the-expectations' target='_blank'>eSafety.gov.au Basic Online Safety Expectations</a>.</p>
-      <ul>
-        <li>Respect others and keep all interactions safe and inclusive.</li>
-        <li>No bullying, threats, or unsafe behaviour.</li>
-        <li>Follow all educator instructions and platform guidelines.</li>
-        <li>Report any unsafe or concerning behaviour.</li>
-      </ul>
-      <button onclick='window.acceptSafetyPolicy()' aria-label='Accept Safety Policy'>I Accept</button>
-    </section>
-  `;
-  // Educator log: safety policy shown
-};
-window.acceptSafetyPolicy = function() {
-  localStorage.setItem("safetyPolicyAccepted", "true");
-  // Educator log: safety policy accepted
-  window.route("dashboard");
-};
-window.route = async function(path, opts = {}) {
-  // Require safety policy acceptance before starting
-  if (!localStorage.getItem("safetyPolicyAccepted") && path !== "safety-policy") {
-    window.showSafetyPolicy(app);
-    return;
-  }
-  // All navigation and UI now uses Australian spelling, grammar, and context.
-  // Routing logic is modular and independent; each route only affects its own module.
-  app.innerHTML = "";
-  const userId = auth.currentUser ? auth.currentUser.uid : null;
-  switch (path) {
-  // ...existing code...
-  case "dashboard": showDashboard(app, opts.data || {}); break;
-  case "adaptive-learning": showAdaptiveLearning(app, opts.data || {}); break;
-  case "virtual-currency": showVirtualCurrency(app, opts.data || {}); break;
-  case "seasonal-events": showSeasonalEvents(app); break;
-  case "user-content": showUserContent(app); break;
-  case "peer-review": showPeerReview(app); break;
-  case "sign-language-avatar": showSignLanguageAvatar(app); break;
-  case "ai-captioning": showAICaptioning(app); break;
-  case "two-factor-auth": showTwoFactorAuth(app); break;
-  case "onboarding": showOnboarding(app); break;
-  case "calendar": showCalendar(app); break;
-  case "dashboard-widgets": showDashboardWidgets(app); break;
-  case "collaboration": showCollaboration(app); break;
-  case "video-chat": showVideoChat(app); break;
-  case "ai-recommendations": showAIRecommendations(app); break;
-  case "feedback-form": showFeedbackForm(app); break;
-  case "achievement-sharing": showAchievementSharing(app); break;
-  case "data-export-import": showDataExportImport(app); break;
-  case "external-resources": showExternalResources(app); break;
-  case "challenges": showChallenges(app, opts.data || {}); break;
-  case "badges": showBadges(app, opts.data || {}); break;
-  case "mini-games": showMiniGames(app); break;
-  case "messaging-component": showMessagingComponent(app, opts.data || {}); break;
-  case "group-projects": showGroupProjects(app); break;
-  case "forums": showForums(app); break;
-  case "accessibility-advanced": showAccessibilityAdvanced(app); break;
-  case "analytics": showAnalytics(app, opts.data || {}); break;
-  case "resource-library": showResourceLibrary(app); break;
-  case "parent-portal": showParentPortal(app); break;
-  case "calm-space": showCalmSpace(app, opts.unlockedScenes, userId); break;
-  case "educator-dashboard": showEducatorDashboard(app, userId); break;
-  case "assignments": showAssignments(app, userId); break;
-  case "chat-moderation": showChatModeration(app, userId); break;
-  case "avatar-builder": showAvatarBuilder(app, userId); break;
-  case "messaging": showMessaging(app, opts.unreadCount || 0, userId); break;
-  case "token-system": showTokenSystem(app, opts.tokens || 0, userId); break;
-  case "domain-tabs": showDomainTabs(app, opts.domain || "literacy", userId); break;
-  case "literacy-game": showLiteracyGame(app, userId); break;
-  case "numeracy-game": showNumeracyGame(app, userId); break;
-  case "communication-game": showCommunicationGame(app, userId); break;
-  case "digital-skills-game": showDigitalSkillsGame(app, userId); break;
-  case "life-skills-game": showLifeSkillsGame(app, userId); break;
-  case "money-skills-game": showMoneySkillsGame(app, userId); break;
-  case "employability-game": showEmployabilityGame(app, userId); break;
-  case "virtual-world": showVirtualWorld(app, userId); break;
-  case "privacy-dashboard": break;
-  case "integration-api": break;
-  case "smart-scheduling": break;
-  case "predictive-analytics": break;
-  case "heatmaps": break;
-  case "mood-tracking": break;
-  case "wellbeing-ai": break;
-  case "academy-store": break;
-  case "profile": break;
-  case "help-support": break;
-  case "error-recovery": break;
-  case "leaderboard": showLeaderboard(app, opts.data || {}); break;
-  default: showDashboard(app, opts.data || {});
-  }
-};
-// Theme switching logic
-window.setTheme = function(theme) {
-  document.body.classList.remove("theme-dark", "theme-high-contrast");
-  if (theme === "dark") document.body.classList.add("theme-dark");
-  if (theme === "high-contrast") document.body.classList.add("theme-high-contrast");
-};
-// Example notification usage
-window.showMilestoneNotification = function(msg) {
-  showNotification("success", msg);
-};
-
-// Loading screen logic and homepage logic are now in mainInit()
-function mainInit() {
-  // Show dashboard on first load
-  window.route("dashboard");
-
-  // Loading screen logic
-  document.addEventListener("DOMContentLoaded", function () {
-    const loadingScreen = document.getElementById("loadingscreen");
-    const homepage = document.getElementById("homepage");
-    const enterButton = document.getElementById("enterbutton");
-    const musicSelector = document.getElementById("musicselector");
-
-    setTimeout(() => {
-      if (loadingScreen) loadingScreen.classList.add("hidden");
-      if (homepage) homepage.classList.remove("hidden");
-      window.narrate("Hi, I'm Winnie! Let's find your calm space.");
-      // Educational prompt: Welcome and encourage calm entry
-    }, 3000);
-
-    if (enterButton) {
-      enterButton.addEventListener("click", () => {
-        window.narrate("Welcome to Windgap Academy! Let's begin your journey.");
-        if (homepage) homepage.classList.add("hidden");
-        window.route("dashboard");
-      });
-    }
-
-    if (musicSelector) {
-      musicSelector.addEventListener("change", function () {
-        const selection = this.value;
-        let audioSrc = "";
-        if (selection === "nature") {
-          audioSrc = "assets/sounds/nature.mp3";
-        } else if (selection === "instrumental") {
-          audioSrc = "assets/sounds/instrumental.mp3";
-        }
-        if (audioSrc) {
-          const audio = new Audio(audioSrc);
-          audio.loop = true;
-          audio.play();
-        }
-      });
-    }
-  });
-}
-
-// --- Accessibility Improvements ---
-// TODO: Implement keyboard-only navigation for all interactive elements
-// TODO: Add text-to-speech support for narration and feedback
-// TODO: Ensure all modals and popups have ARIA labels and focus trap
-
-// --- Error Handling Improvements ---
-// TODO: Add global error boundary and fallback UI for unexpected failures
-// TODO: Improve error messages and recovery flows throughout the app
-
-// --- Input Validation & Testing ---
-// TODO: Add input validation for all forms and user input
-// TODO: Expand automated unit and integration tests
-
-// --- Engagement & Gamification ---
-// TODO: Add more real-time feedback (animations, sound effects, confetti for achievements)
-// TODO: Expand gamification with badges, streaks, and seasonal events
-// TODO: Add micro-interactions and smooth transitions to UI
-
-// --- Security Improvements ---
-// TODO: Review and improve authentication flows (two-factor, token system)
-// TODO: Sanitize all user-generated content and feedback
-// TODO: Ensure secure API calls and data storage
-
-// --- UI Polish & Customization ---
-// TODO: Polish UI with modern design patterns and transitions
-// TODO: Offer more theme options and customization
-
-// --- Analytics & Educator Tools ---
-// TODO: Enhance analytics dashboards for educators
-// TODO: Add more actionable insights and predictive analytics
-// TODO: Expand educator content creation and reporting tools
-
-// --- Community & Collaboration ---
-// TODO: Expand forums, group projects, and peer review features
-// TODO: Add safe chat moderation and reporting tools
-// TODO: Improve collaboration and messaging components
-
-// --- Internationalization & Localization ---
-// TODO: Add more languages and RTL support
-// TODO: Allow custom translations for educators
-// TODO: Expand localization for all UI and content
-
-// --- Onboarding & Help ---
-// TODO: Add interactive onboarding for new users
-// TODO: Expand help/support with tooltips, guided tours, and FAQ
-
-// --- Backup & Sync ---
-// TODO: Add cloud backup and restore for user progress
-// TODO: Improve external platform sync and data export/import
-
-// --- Phase 4: Continuous Improvement ---
-// User Feedback Implementation
-function collectUserFeedback() {
-  // Create feedback button
-  const btn = document.createElement("button");
-  btn.textContent = "Send Feedback";
-  btn.style.position = "fixed";
-  btn.style.bottom = "20px";
-  btn.style.right = "20px";
-  btn.style.zIndex = "1000";
-  btn.onclick = () => {
-    const form = document.createElement("div");
-    form.style.position = "fixed";
-    form.style.bottom = "60px";
-    form.style.right = "20px";
-    form.style.background = "#fff";
-    form.style.border = "1px solid #ccc";
-    form.style.padding = "16px";
-    form.style.zIndex = "1001";
-    form.innerHTML = `
-      <h3>Feedback</h3>
-      <textarea id='feedback-comment' rows='3' style='width:100%;'></textarea><br>
-      <label>Rating: <select id='feedback-rating'><option>5</option><option>4</option><option>3</option><option>2</option><option>1</option></select></label><br>
-      <button id='submit-feedback'>Submit</button>
-      <button id='close-feedback'>Close</button>
-    `;
-    document.body.appendChild(form);
-    document.getElementById("submit-feedback").onclick = () => {
-  // Removed unused variables for lint compliance
-  // Removed undefined sendEvent for lint compliance
-      form.remove();
-      alert("Thank you for your feedback!");
-    };
-    document.getElementById("close-feedback").onclick = () => form.remove();
-  };
-  document.body.appendChild(btn);
-  // Automated feedback prompt after key actions
-  window.addEventListener("routeChange", () => {
-    if (Math.random() < 0.1) btn.click(); // 10% chance to prompt feedback
-  });
-}
-
-// Performance Monitoring Implementation
-function monitorPerformance() {
-  // Log app load time
-  const loadTime = window.performance.now();
-  // Removed undefined sendEvent for lint compliance
-  // Track resource usage
-  if (window.performance && window.performance.memory) {
-  // Removed undefined sendEvent for lint compliance
-  }
-  // Alert for slow operations
-  if (loadTime > 5000) {
-    alert("App is loading slowly. Please check your connection or device performance.");
-  // Removed undefined sendEvent for lint compliance
-  }
-}
-
-function reviewPerformance() {
-  // Profile app load time and resource usage
-  const loadTime = window.performance.now();
-  trackEvent('performance', { loadTime });
-  // TODO: Add resource usage profiling
-}
-function reviewSecurity() {
-  // Check for input validation, secure API calls, authentication
-  // TODO: Add security audit logic
-}
-
-// Deeper Analytics Implementation
-function trackErrorRates() {
-  let errorCount = 0;
-  window.addEventListener("error", () => {
-    errorCount++;
-  // Removed undefined sendEvent for lint compliance
-    if (errorCount > 3) {
-      alert("Multiple errors detected. Please reload or contact support.");
-    }
-  });
-}
-
-function trackUserEngagement() {
-  // Removed unused variable for lint compliance
-  setInterval(() => {
-  // Removed unused variable for lint compliance
-  // Removed undefined sendEvent for lint compliance
-  }, 10000); // every 10 seconds
-}
-
-// Regular Update Checks
-function scheduleRegularUpdates() {
-  // Simulate update check every hour
-  setInterval(() => {
-    // TODO: Replace with real update check
-    const hasUpdate = Math.random() < 0.05; // 5% chance
-    if (hasUpdate) {
-      alert("New features are available! Please reload to update Windgap Academy.");
-  // Removed undefined sendEvent for lint compliance
-    }
-  }, 3600000);
-}
-
-// Call Phase 4 features at startup
-collectUserFeedback();
-monitorPerformance();
-trackErrorRates();
-trackUserEngagement();
-scheduleRegularUpdates();
-
-// DOM loaded entry point (with error fallback)
-window.addEventListener("DOMContentLoaded", () => {
-  try {
-    mainInit();
-  } catch (err) {
-    window.lastWindgapError = err.stack || err.toString();
-    showFallbackScreen("An error occurred during initialization. Please check your connection or contact support.");
-  }
-});
-
-// Global error handler for anything uncaught
-window.onerror = function(message, source, lineno, colno, error) {
-  window.lastWindgapError = `${message}\n${source}:${lineno}:${colno}\n${error && error.stack ? error.stack : ""}`;
-  showFallbackScreen("A JavaScript error occurred and Windgap Academy could not start.");
-};
-
-// --- Accessibility & Error Handling Implementation ---
-function enableKeyboardNavigation() {
-  document.addEventListener("keydown", function(e) {
-    if (e.key === "Tab") {
-      const focusable = Array.from(document.querySelectorAll("button, [tabindex], input, select"));
-      const index = focusable.indexOf(document.activeElement);
-      const next = focusable[(index + 1) % focusable.length];
-      if (next) next.focus();
-      e.preventDefault();
-    }
-  });
-}
-function addAriaLabels() {
-<<<<<<< HEAD
-  if (app) app.setAttribute("aria-label", "Windgap Academy Main App");
-}
-// Removed unused errorBoundary function for lint compliance
-addAriaLabels();
-enableKeyboardNavigation();
-
-// --- Input Validation & Engagement Implementation ---
-// Removed unused validateInput function for lint compliance
-// Removed unused showAchievement function for lint compliance
-// Removed unused errorBoundary function for lint compliance
-addAriaLabels();
-enableKeyboardNavigation();
-
-// --- Input Validation & Engagement Implementation ---
-// Removed unused validateInput function for lint compliance
-// Removed unused showAchievement function for lint compliance
-
-// --- Security & UI Polish Implementation ---
-// Removed unused sanitizeInput function for lint compliance
-// Removed unused secureApiCall function for lint compliance
-// Removed unused setModernTheme function for lint compliance
-
-// --- Analytics, Educator Tools, Community, Internationalization, Onboarding, Backup/Sync Implementation ---
-// Removed unused trackEvent function for lint compliance
-// Removed unused showAnalyticsDashboard function for lint compliance
-// --- Educator Tools ---
-// Removed unused showEducatorDashboard function for lint compliance
-// --- Community Features ---
-// Removed unused openContentCreationTools function for lint compliance
-// Removed unused showCommunityFeatures function for lint compliance
-// --- Internationalization ---
-// Removed unused setLanguage function for lint compliance
-// Removed unused showLanguageSelector function for lint compliance
-// --- Onboarding & Help ---
-// Removed unused startOnboarding function for lint compliance
-// --- Backup & Sync ---
-// Removed unused backupData function for lint compliance
-
-=======
-  if (app) app.setAttribute('aria-label', 'Windgap Academy Main App');
-}
-function speak(text) {
-  if ('speechSynthesis' in window) {
-    const utter = new SpeechSynthesisUtterance(text);
-    utter.lang = 'en-AU';
-    window.speechSynthesis.speak(utter);
-  }
-}
-window.addEventListener('DOMContentLoaded', () => {
-  addAriaLabels();
-  enableKeyboardNavigation();
-});
-// --- Analytics Implementation ---
-const analyticsEvents = [];
-function trackEvent(eventType, eventData) {
-  const event = {
-    type: eventType,
-    data: eventData,
-    timestamp: new Date().toISOString()
-  };
-  analyticsEvents.push(event);
-  // TODO: Send to remote analytics service
-}
-function showAnalyticsDashboard() {
-  const dashboard = document.createElement('div');
-  dashboard.id = 'analytics-dashboard';
-  dashboard.style.position = 'fixed';
-  dashboard.style.top = '10px';
-  dashboard.style.right = '10px';
-  dashboard.style.background = '#fff';
-  dashboard.style.border = '1px solid #ccc';
-  dashboard.style.padding = '16px';
-  dashboard.style.zIndex = '1000';
-  dashboard.innerHTML = `<h3>Analytics Events</h3><pre>${JSON.stringify(analyticsEvents, null, 2)}</pre>`;
-  document.body.appendChild(dashboard);
-}
-// --- Educator Dashboard Implementation ---
-function showEducatorDashboard() {
-  const dashboard = document.createElement('div');
-  dashboard.id = 'educator-dashboard';
-  dashboard.style.position = 'fixed';
-  dashboard.style.top = '60px';
-  dashboard.style.right = '10px';
-  dashboard.style.background = '#f3f4f6';
-  dashboard.style.border = '1px solid #1976d2';
-  dashboard.style.padding = '16px';
-  dashboard.style.zIndex = '1001';
-  dashboard.innerHTML = `<h3>Educator Dashboard</h3><p>Assignments, progress, and content creation tools coming soon.</p>`;
-  document.body.appendChild(dashboard);
-}
-// --- Backup/Sync Implementation ---
-function backupData() {
-  // Simulate cloud backup
-  localStorage.setItem('windgapBackup', JSON.stringify({ events: analyticsEvents }));
-  alert('Backup complete!');
-}
-function restoreData() {
-  const data = localStorage.getItem('windgapBackup');
-  if (data) {
-    alert('Restore complete!');
-    // TODO: Use restored data
-  } else {
-    alert('No backup found.');
-  }
-}
-
-// --- Automated Test Stubs ---
-// Example Jest test stub (to be placed in __tests__/app.test.js)
-/*
-describe('App Initialization', () => {
-  it('should initialize without errors', () => {
-    expect(() => mainInit()).not.toThrow();
-  });
-});
-*/
-// --- User Feedback Collection ---
-function showFeedbackForm() {
-  const form = document.createElement('div');
-  form.id = 'feedback-form';
-  form.style.position = 'fixed';
-  form.style.bottom = '20px';
-  form.style.right = '20px';
-  form.style.background = '#fff';
-  form.style.border = '1px solid #ccc';
-  form.style.padding = '16px';
-  form.style.zIndex = '1003';
-  form.innerHTML = `<h3>Send Feedback</h3><textarea id='feedback-comment' rows='3' style='width:100%;'></textarea><br><button id='submit-feedback'>Submit</button><button id='close-feedback'>Close</button>`;
-  document.body.appendChild(form);
-  document.getElementById('submit-feedback').onclick = () => {
-    const comment = document.getElementById('feedback-comment').value;
-    trackEvent('user_feedback', { comment });
-    form.remove();
-    alert('Thank you for your feedback!');
-  };
-  document.getElementById('close-feedback').onclick = () => form.remove();
-}
-
-// --- Documentation Stubs ---
-/*
-Windgap Academy Documentation
-- Features: Accessibility, Analytics, Educator Dashboard, Backup/Sync, Feedback, etc.
-- Usage: See README.md for setup and usage instructions.
-- API: Documented in /docs/api.md
-*/
-// --- Performance & Security Review ---
-function reviewPerformance() {
-  // Profile app load time and resource usage
-  const loadTime = window.performance.now();
-  trackEvent('performance', { loadTime });
-  // TODO: Add resource usage profiling
-}
-function reviewSecurity() {
-  // Check for input validation, secure API calls, authentication
-  // TODO: Add security audit logic
-}
-// --- Continuous Integration Setup ---
-/*
-To enable CI:
-- Add .github/workflows/test.yml with Node.js setup and npm test
-- Example workflow:
-name: Node.js CI
-on: [push, pull_request]
-jobs:
-  build:
-    runs-on: ubuntu-latest
-    steps:
-      - uses: actions/checkout@v3
-      - uses: actions/setup-node@v3
-        with:
-          node-version: '18'
-      - run: npm install
-      - run: npm test
-*/
-
->>>>>>> 597a549f
+/*
+  Windgap Academy Main App Logic
+  - Accessibility: ARIA, narration, font toggles, focus management
+  - Privacy: All user actions are private and educator-reviewed
+  - Compliance: Age-appropriate, ad-free, NDIS and Australian standards
+  - Educator Logging: All navigation and moderation actions are logged
+  - Educational Prompts: Narration and tips for self-regulation
+  - Last updated: August 18, 2025 (with fallback error screen)
+*/
+import { showDashboard } from "./components/Dashboard.js";
+import { showAdaptiveLearning } from "./components/AdaptiveLearning.js";
+import { showVirtualCurrency } from "./components/VirtualCurrency.js";
+import { showSeasonalEvents } from "./components/SeasonalEvents.js";
+import { showUserContent } from "./components/UserContent.js";
+import { showPeerReview } from "./components/PeerReview.js";
+import { showSignLanguageAvatar } from "./components/SignLanguageAvatar.js";
+import { showAICaptioning } from "./components/AICaptioning.js";
+import { showTwoFactorAuth } from "./components/TwoFactorAuth.js";
+import { showOnboarding } from "./components/Onboarding.js";
+import { showCalendar } from "./components/Calendar.js";
+import { showDashboardWidgets } from "./components/DashboardWidgets.js";
+import { showCollaboration } from "./components/Collaboration.js";
+import { showVideoChat } from "./components/VideoChat.js";
+import { showAIRecommendations } from "./components/AIRecommendations.js";
+import { showFeedbackForm } from "./components/FeedbackForm.js";
+import { showAchievementSharing } from "./components/AchievementSharing.js";
+import { showDataExportImport } from "./components/DataExportImport.js";
+import { showExternalResources } from "./components/ExternalResources.js";
+import { showChallenges } from "./components/Challenges.js";
+import { showBadges } from "./components/Badges.js";
+import { showMiniGames } from "./components/MiniGames.js";
+import { showMessagingComponent } from "./components/Messaging.js";
+import { showGroupProjects } from "./components/GroupProjects.js";
+import { showForums } from "./components/Forums.js";
+import { showAccessibilityAdvanced } from "./components/AccessibilityAdvanced.js";
+import { showAnalytics } from "./components/Analytics.js";
+import { showResourceLibrary } from "./components/ResourceLibrary.js";
+import { showParentPortal } from "./components/ParentPortal.js";
+import { showLeaderboard } from "./components/Leaderboard.js";
+import { showNotification } from "./components/Notifications.js";
+import { showCalmSpace } from "./components/CalmSpace.js";
+import { showEducatorDashboard } from "./components/EducatorDashboard.js";
+import { showAvatarBuilder } from "./components/AvatarBuilder.js";
+import { showDomainTabs } from "./components/DomainTabs.js";
+import { showVirtualWorld } from "./components/VirtualWorld.js";
+import { showMessaging } from "./components/Messaging.js";
+import { showTokenSystem } from "./components/AcademyStore.js";
+import { auth } from "./firebase.js";
+import { showAssignments } from "./components/assignments.js";
+import { showChatModeration } from "./components/ChatModeration.js";
+import { showLiteracyGame } from "./components/GameModules/LiteracyGame.js";
+import { showNumeracyGame } from "./components/GameModules/NumeracyGame.js";
+import { showCommunicationGame } from "./components/GameModules/CommunicationGame.js";
+import { showDigitalSkillsGame } from "./components/GameModules/DigitalSkillsGame.js";
+import { showLifeSkillsGame } from "./components/GameModules/LifeSkillsGame.js";
+import { showMoneySkillsGame } from "./components/GameModules/MoneySkillsGame.js";
+import { showEmployabilityGame } from "./components/GameModules/EmployabilityGame.js";
+
+const app = document.getElementById("app");
+
+function showFallbackScreen(errorMsg = "Something went wrong while loading Windgap Academy.") {
+  document.body.innerHTML = `
+    div style="max-width:540px;margin:48px auto;padding:32px;border-radius:12px;background:#ffecec;color:#b91c1c;box-shadow:0 2px 16px #0002;"
+      <h1 style="font-size:2em;margin-bottom:0.25em;">⚠️ Unable to load Windgap Academy</h1>
+      <p style="font-size:1.2em;">${errorMsg}</p>
+// Removed unused imports for lint compliance
+        <pre style="white-space:pre-wrap;font-size:0.95em;">${(window.lastWindgapError || "No details available.")}</pre>
+      </details>
+      <p style="margin-top:2em;">Please try reloading, or contact support at <a href="mailto:info@windgapacademy.edu.au">info@windgapacademy.edu.au</a>.</p>
+    </div>
+  `;
+}
+
+// Removed unused function for lint compliance
+
+// Accessibility toggles (all actions are private and educator-reviewed)
+window.increaseFont = () => {
+  document.body.style.fontSize = "larger";
+  // Educator log: font size increased for accessibility
+};
+window.toggleDyslexiaFont = () => {
+  document.body.classList.toggle("dyslexia-font");
+  // Educator log: dyslexia font toggled for accessibility
+};
+window.toggleEasyRead = () => {
+  document.body.classList.toggle("easy-read");
+  // Educator log: easy-read mode toggled for accessibility
+};
+window.narrate = (text) => {
+  const utter = new SpeechSynthesisUtterance(text);
+  utter.lang = "en-AU";
+  window.speechSynthesis.speak(utter);
+  // Educator log: narration triggered for accessibility
+};
+
+// Routing
+window.showSafetyPolicy = function(container) {
+  container.innerHTML = `
+    <section class='au-section' aria-label='Online Safety Expectations'>
+      <h2>Online Safety Expectations</h2>
+      <p>Before starting your learning journey, you must accept Windgap Academy's policies and guidelines, based on <a href='https://www.esafety.gov.au/industry/basic-online-safety-expectations#summary-of-the-expectations' target='_blank'>eSafety.gov.au Basic Online Safety Expectations</a>.</p>
+      <ul>
+        <li>Respect others and keep all interactions safe and inclusive.</li>
+        <li>No bullying, threats, or unsafe behaviour.</li>
+        <li>Follow all educator instructions and platform guidelines.</li>
+        <li>Report any unsafe or concerning behaviour.</li>
+      </ul>
+      <button onclick='window.acceptSafetyPolicy()' aria-label='Accept Safety Policy'>I Accept</button>
+    </section>
+  `;
+  // Educator log: safety policy shown
+};
+window.acceptSafetyPolicy = function() {
+  localStorage.setItem("safetyPolicyAccepted", "true");
+  // Educator log: safety policy accepted
+  window.route("dashboard");
+};
+window.route = async function(path, opts = {}) {
+  // Require safety policy acceptance before starting
+  if (!localStorage.getItem("safetyPolicyAccepted") && path !== "safety-policy") {
+    window.showSafetyPolicy(app);
+    return;
+  }
+  // All navigation and UI now uses Australian spelling, grammar, and context.
+  // Routing logic is modular and independent; each route only affects its own module.
+  app.innerHTML = "";
+  const userId = auth.currentUser ? auth.currentUser.uid : null;
+  switch (path) {
+  // ...existing code...
+  case "dashboard": showDashboard(app, opts.data || {}); break;
+  case "adaptive-learning": showAdaptiveLearning(app, opts.data || {}); break;
+  case "virtual-currency": showVirtualCurrency(app, opts.data || {}); break;
+  case "seasonal-events": showSeasonalEvents(app); break;
+  case "user-content": showUserContent(app); break;
+  case "peer-review": showPeerReview(app); break;
+  case "sign-language-avatar": showSignLanguageAvatar(app); break;
+  case "ai-captioning": showAICaptioning(app); break;
+  case "two-factor-auth": showTwoFactorAuth(app); break;
+  case "onboarding": showOnboarding(app); break;
+  case "calendar": showCalendar(app); break;
+  case "dashboard-widgets": showDashboardWidgets(app); break;
+  case "collaboration": showCollaboration(app); break;
+  case "video-chat": showVideoChat(app); break;
+  case "ai-recommendations": showAIRecommendations(app); break;
+  case "feedback-form": showFeedbackForm(app); break;
+  case "achievement-sharing": showAchievementSharing(app); break;
+  case "data-export-import": showDataExportImport(app); break;
+  case "external-resources": showExternalResources(app); break;
+  case "challenges": showChallenges(app, opts.data || {}); break;
+  case "badges": showBadges(app, opts.data || {}); break;
+  case "mini-games": showMiniGames(app); break;
+  case "messaging-component": showMessagingComponent(app, opts.data || {}); break;
+  case "group-projects": showGroupProjects(app); break;
+  case "forums": showForums(app); break;
+  case "accessibility-advanced": showAccessibilityAdvanced(app); break;
+  case "analytics": showAnalytics(app, opts.data || {}); break;
+  case "resource-library": showResourceLibrary(app); break;
+  case "parent-portal": showParentPortal(app); break;
+  case "calm-space": showCalmSpace(app, opts.unlockedScenes, userId); break;
+  case "educator-dashboard": showEducatorDashboard(app, userId); break;
+  case "assignments": showAssignments(app, userId); break;
+  case "chat-moderation": showChatModeration(app, userId); break;
+  case "avatar-builder": showAvatarBuilder(app, userId); break;
+  case "messaging": showMessaging(app, opts.unreadCount || 0, userId); break;
+  case "token-system": showTokenSystem(app, opts.tokens || 0, userId); break;
+  case "domain-tabs": showDomainTabs(app, opts.domain || "literacy", userId); break;
+  case "literacy-game": showLiteracyGame(app, userId); break;
+  case "numeracy-game": showNumeracyGame(app, userId); break;
+  case "communication-game": showCommunicationGame(app, userId); break;
+  case "digital-skills-game": showDigitalSkillsGame(app, userId); break;
+  case "life-skills-game": showLifeSkillsGame(app, userId); break;
+  case "money-skills-game": showMoneySkillsGame(app, userId); break;
+  case "employability-game": showEmployabilityGame(app, userId); break;
+  case "virtual-world": showVirtualWorld(app, userId); break;
+  case "privacy-dashboard": break;
+  case "integration-api": break;
+  case "smart-scheduling": break;
+  case "predictive-analytics": break;
+  case "heatmaps": break;
+  case "mood-tracking": break;
+  case "wellbeing-ai": break;
+  case "academy-store": break;
+  case "profile": break;
+  case "help-support": break;
+  case "error-recovery": break;
+  case "leaderboard": showLeaderboard(app, opts.data || {}); break;
+  default: showDashboard(app, opts.data || {});
+  }
+};
+// Theme switching logic
+window.setTheme = function(theme) {
+  document.body.classList.remove("theme-dark", "theme-high-contrast");
+  if (theme === "dark") document.body.classList.add("theme-dark");
+  if (theme === "high-contrast") document.body.classList.add("theme-high-contrast");
+};
+// Example notification usage
+window.showMilestoneNotification = function(msg) {
+  showNotification("success", msg);
+};
+
+// Loading screen logic and homepage logic are now in mainInit()
+function mainInit() {
+  // Show dashboard on first load
+  window.route("dashboard");
+
+  // Loading screen logic
+  document.addEventListener("DOMContentLoaded", function () {
+    const loadingScreen = document.getElementById("loadingscreen");
+    const homepage = document.getElementById("homepage");
+    const enterButton = document.getElementById("enterbutton");
+    const musicSelector = document.getElementById("musicselector");
+
+    setTimeout(() => {
+      if (loadingScreen) loadingScreen.classList.add("hidden");
+      if (homepage) homepage.classList.remove("hidden");
+      window.narrate("Hi, I'm Winnie! Let's find your calm space.");
+      // Educational prompt: Welcome and encourage calm entry
+    }, 3000);
+
+    if (enterButton) {
+      enterButton.addEventListener("click", () => {
+        window.narrate("Welcome to Windgap Academy! Let's begin your journey.");
+        if (homepage) homepage.classList.add("hidden");
+        window.route("dashboard");
+      });
+    }
+
+    if (musicSelector) {
+      musicSelector.addEventListener("change", function () {
+        const selection = this.value;
+        let audioSrc = "";
+        if (selection === "nature") {
+          audioSrc = "assets/sounds/nature.mp3";
+        } else if (selection === "instrumental") {
+          audioSrc = "assets/sounds/instrumental.mp3";
+        }
+        if (audioSrc) {
+          const audio = new Audio(audioSrc);
+          audio.loop = true;
+          audio.play();
+        }
+      });
+    }
+  });
+}
+
+// --- Accessibility Improvements ---
+// TODO: Implement keyboard-only navigation for all interactive elements
+// TODO: Add text-to-speech support for narration and feedback
+// TODO: Ensure all modals and popups have ARIA labels and focus trap
+
+// --- Error Handling Improvements ---
+// TODO: Add global error boundary and fallback UI for unexpected failures
+// TODO: Improve error messages and recovery flows throughout the app
+
+// --- Input Validation & Testing ---
+// TODO: Add input validation for all forms and user input
+// TODO: Expand automated unit and integration tests
+
+// --- Engagement & Gamification ---
+// TODO: Add more real-time feedback (animations, sound effects, confetti for achievements)
+// TODO: Expand gamification with badges, streaks, and seasonal events
+// TODO: Add micro-interactions and smooth transitions to UI
+
+// --- Security Improvements ---
+// TODO: Review and improve authentication flows (two-factor, token system)
+// TODO: Sanitize all user-generated content and feedback
+// TODO: Ensure secure API calls and data storage
+
+// --- UI Polish & Customization ---
+// TODO: Polish UI with modern design patterns and transitions
+// TODO: Offer more theme options and customization
+
+// --- Analytics & Educator Tools ---
+// TODO: Enhance analytics dashboards for educators
+// TODO: Add more actionable insights and predictive analytics
+// TODO: Expand educator content creation and reporting tools
+
+// --- Community & Collaboration ---
+// TODO: Expand forums, group projects, and peer review features
+// TODO: Add safe chat moderation and reporting tools
+// TODO: Improve collaboration and messaging components
+
+// --- Internationalization & Localization ---
+// TODO: Add more languages and RTL support
+// TODO: Allow custom translations for educators
+// TODO: Expand localization for all UI and content
+
+// --- Onboarding & Help ---
+// TODO: Add interactive onboarding for new users
+// TODO: Expand help/support with tooltips, guided tours, and FAQ
+
+// --- Backup & Sync ---
+// TODO: Add cloud backup and restore for user progress
+// TODO: Improve external platform sync and data export/import
+
+// --- Phase 4: Continuous Improvement ---
+// User Feedback Implementation
+function collectUserFeedback() {
+  // Create feedback button
+  const btn = document.createElement("button");
+  btn.textContent = "Send Feedback";
+  btn.style.position = "fixed";
+  btn.style.bottom = "20px";
+  btn.style.right = "20px";
+  btn.style.zIndex = "1000";
+  btn.onclick = () => {
+    const form = document.createElement("div");
+    form.style.position = "fixed";
+    form.style.bottom = "60px";
+    form.style.right = "20px";
+    form.style.background = "#fff";
+    form.style.border = "1px solid #ccc";
+    form.style.padding = "16px";
+    form.style.zIndex = "1001";
+    form.innerHTML = `
+      <h3>Feedback</h3>
+      <textarea id='feedback-comment' rows='3' style='width:100%;'></textarea><br>
+      <label>Rating: <select id='feedback-rating'><option>5</option><option>4</option><option>3</option><option>2</option><option>1</option></select></label><br>
+      <button id='submit-feedback'>Submit</button>
+      <button id='close-feedback'>Close</button>
+    `;
+    document.body.appendChild(form);
+    document.getElementById("submit-feedback").onclick = () => {
+  // Removed unused variables for lint compliance
+  // Removed undefined sendEvent for lint compliance
+      form.remove();
+      alert("Thank you for your feedback!");
+    };
+    document.getElementById("close-feedback").onclick = () => form.remove();
+  };
+  document.body.appendChild(btn);
+  // Automated feedback prompt after key actions
+  window.addEventListener("routeChange", () => {
+    if (Math.random() < 0.1) btn.click(); // 10% chance to prompt feedback
+  });
+}
+
+// Performance Monitoring Implementation
+function monitorPerformance() {
+  // Log app load time
+  const loadTime = window.performance.now();
+  // Removed undefined sendEvent for lint compliance
+  // Track resource usage
+  if (window.performance && window.performance.memory) {
+  // Removed undefined sendEvent for lint compliance
+  }
+  // Alert for slow operations
+  if (loadTime > 5000) {
+    alert("App is loading slowly. Please check your connection or device performance.");
+  // Removed undefined sendEvent for lint compliance
+  }
+}
+
+function reviewPerformance() {
+  // Profile app load time and resource usage
+  const loadTime = window.performance.now();
+  trackEvent('performance', { loadTime });
+  // TODO: Add resource usage profiling
+}
+function reviewSecurity() {
+  // Check for input validation, secure API calls, authentication
+  // TODO: Add security audit logic
+}
+
+// Deeper Analytics Implementation
+function trackErrorRates() {
+  let errorCount = 0;
+  window.addEventListener("error", () => {
+    errorCount++;
+  // Removed undefined sendEvent for lint compliance
+    if (errorCount > 3) {
+      alert("Multiple errors detected. Please reload or contact support.");
+    }
+  });
+}
+
+function trackUserEngagement() {
+  // Removed unused variable for lint compliance
+  setInterval(() => {
+  // Removed unused variable for lint compliance
+  // Removed undefined sendEvent for lint compliance
+  }, 10000); // every 10 seconds
+}
+
+// Regular Update Checks
+function scheduleRegularUpdates() {
+  // Simulate update check every hour
+  setInterval(() => {
+    // TODO: Replace with real update check
+    const hasUpdate = Math.random() < 0.05; // 5% chance
+    if (hasUpdate) {
+      alert("New features are available! Please reload to update Windgap Academy.");
+  // Removed undefined sendEvent for lint compliance
+    }
+  }, 3600000);
+}
+
+// Call Phase 4 features at startup
+collectUserFeedback();
+monitorPerformance();
+trackErrorRates();
+trackUserEngagement();
+scheduleRegularUpdates();
+
+// DOM loaded entry point (with error fallback)
+window.addEventListener("DOMContentLoaded", () => {
+  try {
+    mainInit();
+  } catch (err) {
+    window.lastWindgapError = err.stack || err.toString();
+    showFallbackScreen("An error occurred during initialization. Please check your connection or contact support.");
+  }
+});
+
+// Global error handler for anything uncaught
+window.onerror = function(message, source, lineno, colno, error) {
+  window.lastWindgapError = `${message}\n${source}:${lineno}:${colno}\n${error && error.stack ? error.stack : ""}`;
+  showFallbackScreen("A JavaScript error occurred and Windgap Academy could not start.");
+};
+
+// --- Accessibility & Error Handling Implementation ---
+function enableKeyboardNavigation() {
+  document.addEventListener("keydown", function(e) {
+    if (e.key === "Tab") {
+      const focusable = Array.from(document.querySelectorAll("button, [tabindex], input, select"));
+      const index = focusable.indexOf(document.activeElement);
+      const next = focusable[(index + 1) % focusable.length];
+      if (next) next.focus();
+      e.preventDefault();
+    }
+  });
+}
+function addAriaLabels() {
+  if (app) app.setAttribute("aria-label", "Windgap Academy Main App");
+}
+function errorBoundary(fn) {
+  try {
+    fn();
+  } catch (err) {
+    showErrorMessage('An error occurred: ' + err.message);
+  }
+}
+addAriaLabels();
+enableKeyboardNavigation();
+
+// --- Input Validation & Engagement Implementation ---
+function validateInput(input) {
+  return typeof input === 'string' && input.trim().length > 0;
+}
+function showAchievement(msg) {
+  const div = document.createElement('div');
+  div.textContent = msg;
+  div.style.position = 'fixed';
+  div.style.top = '20px';
+  div.style.right = '20px';
+  div.style.background = '#22c55e';
+  div.style.color = '#fff';
+  div.style.padding = '12px 24px';
+  div.style.borderRadius = '8px';
+  div.style.zIndex = '1002';
+  document.body.appendChild(div);
+  setTimeout(() => div.remove(), 2000);
+}
+
+// --- Security & UI Polish Implementation ---
+function sanitizeInput(input) {
+  const div = document.createElement('div');
+  div.textContent = input;
+  return div.innerHTML;
+}
+function secureApiCall(url, options) {
+  // TODO: Add authentication and token handling
+  return fetch(url, options);
+}
+function setModernTheme(theme) {
+  document.body.className = theme;
+}
+
+// --- Analytics, Educator Tools, Community, Internationalization, Onboarding, Backup/Sync Implementation ---
+function trackEvent(event, data) {
+  // Integrate with analytics service or log locally
+  console.log('Analytics Event:', event, data);
+}
+function showAnalyticsDashboard() {
+  // Simple dashboard stub
+  alert('Analytics dashboard coming soon!');
+}
+// --- Educator Tools ---
+function showEducatorDashboard() {
+  // Simple educator dashboard stub
+  alert('Educator dashboard coming soon!');
+}
+function openContentCreationTools() {
+  // TODO: Implement content creation tools
+}
+// --- Community Features ---
+function showCommunityFeatures() {
+  // Simple community stub
+  alert('Community features (forums, chat, collaboration) coming soon!');
+}
+// --- Internationalization ---
+function setLanguage(lang) {
+  document.documentElement.lang = lang;
+  // TODO: Add RTL support and translations
+}
+function showLanguageSelector() {
+  const modal = document.createElement('div');
+  modal.style.position = 'fixed';
+  modal.style.top = '50%';
+  modal.style.left = '50%';
+  modal.style.transform = 'translate(-50%, -50%)';
+  modal.style.background = '#fff';
+  modal.style.border = '2px solid #1976d2';
+  modal.style.borderRadius = '12px';
+  modal.style.padding = '24px';
+  modal.style.zIndex = '1002';
+  modal.innerHTML = `<h3>Select Language</h3><select id='lang-select'><option value='en'>English</option><option value='es'>Spanish</option><option value='ar'>Arabic (RTL)</option></select><button id='apply-lang'>Apply</button><button id='close-lang'>Close</button>`;
+  document.body.appendChild(modal);
+  modal.querySelector('#apply-lang').onclick = () => {
+    setLanguage(modal.querySelector('#lang-select').value);
+    modal.remove();
+  };
+  modal.querySelector('#close-lang').onclick = () => modal.remove();
+}
+// --- Onboarding & Help ---
+function startOnboarding() {
+  alert('Welcome! Guided tour and help tooltips coming soon.');
+}
+// --- Backup & Sync ---
+function backupData() {
+  alert('Cloud backup and restore coming soon!');
+}